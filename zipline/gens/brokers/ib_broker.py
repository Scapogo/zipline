#
# Licensed under the Apache License, Version 2.0 (the "License");
# you may not use this file except in compliance with the License.
# You may obtain a copy of the License at
#
#     http://www.apache.org/licenses/LICENSE-2.0
#
# Unless required by applicable law or agreed to in writing, software
# distributed under the License is distributed on an "AS IS" BASIS,
# WITHOUT WARRANTIES OR CONDITIONS OF ANY KIND, either express or implied.
# See the License for the specific language governing permissions and
# limitations under the License.

import sys
from collections import namedtuple, defaultdict
from time import sleep
from math import fabs

from six import itervalues
import pandas as pd
import numpy as np

from zipline.gens.brokers.broker import Broker
from zipline.finance.order import (Order as ZPOrder,
                                   ORDER_STATUS as ZP_ORDER_STATUS)
from zipline.finance.execution import (MarketOrder,
                                       LimitOrder,
                                       StopOrder,
                                       StopLimitOrder)
import zipline.protocol as zp
from zipline.api import symbol as symbol_lookup
from zipline.errors import SymbolNotFound

from ib.ext.EClientSocket import EClientSocket
from ib.ext.EWrapper import EWrapper
from ib.ext.Contract import Contract
from ib.ext.Order import Order
from ib.ext.EClientErrors import EClientErrors

from logbook import Logger

if sys.version_info > (3,):
    long = int

log = Logger('IB Broker')

Position = namedtuple('Position', ['contract', 'position', 'market_price',
                                   'market_value', 'average_cost',
                                   'unrealized_pnl', 'realized_pnl',
                                   'account_name'])


def log_message(message, mapping):
    try:
        del(mapping['self'])
    except (KeyError, ):
        pass
    items = list(mapping.items())
    items.sort()
    log.debug(('### %s' % (message, )))
    for k, v in items:
        log.debug(('    %s:%s' % (k, v)))


class TWSConnection(EClientSocket, EWrapper):
    def __init__(self, tws_uri, order_update_callback):
        EWrapper.__init__(self)
        EClientSocket.__init__(self, anyWrapper=self)

        self.tws_uri = tws_uri
        host, port, client_id = self.tws_uri.split(':')
        self._host = host
        self._port = int(port)
        self._client_id = int(client_id)
        self._order_update_callback = order_update_callback

        self._next_ticker_id = 0
        self._next_order_id = None
        self.managed_accounts = None
        self.symbol_to_ticker_id = {}
        self.ticker_id_to_symbol = {}
        self.last_tick = defaultdict(dict)
        self.bars = {}
        # accounts structure: accounts[account_id][currency][value]
        self.accounts = defaultdict(
            lambda: defaultdict(lambda: defaultdict(lambda: np.NaN)))
        self.accounts_download_complete = False
        self.positions = {}
        self.portfolio = {}
        self.orders = {}
        self.time_skew = None

        self.connect()

    def connect(self):
        log.info("Connecting: {}:{}:{}".format(self._host, self._port,
                                               self._client_id))
        self.eConnect(self._host, self._port, self._client_id)
        while self.notConnected():
            sleep(0.1)

        self._download_account_details()
        log.info("Managed accounts: {}".format(self.managed_accounts))

        self.reqCurrentTime()
        self.reqIds(1)

        while self.time_skew is None or self._next_order_id is None:
            sleep(0.1)

        log.info("Local-Broker Time Skew: {}".format(self.time_skew))

    def _download_account_details(self):
        self.reqManagedAccts()
        while self.managed_accounts is None:
            sleep(0.1)

        for account in self.managed_accounts:
            self.reqAccountUpdates(subscribe=True, acctCode=account)
        while self.accounts_download_complete is False:
            sleep(0.1)

    @property
    def next_ticker_id(self):
        ticker_id = self._next_ticker_id
        self._next_ticker_id += 1
        return ticker_id

    @property
    def next_order_id(self):
        order_id = self._next_order_id
        self._next_order_id += 1
        return order_id

    def subscribe_to_market_data(self,
                                 symbol,
                                 sec_type='STK',
                                 exchange='SMART',
                                 currency='USD'):
        if symbol in self.symbol_to_ticker_id:
            # Already subscribed to market data
            return

        contract = Contract()
        contract.m_symbol = symbol
        contract.m_secType = sec_type
        contract.m_exchange = exchange
        contract.m_currency = currency

        ticker_id = self.next_ticker_id

        self.symbol_to_ticker_id[symbol] = ticker_id
        self.ticker_id_to_symbol[ticker_id] = symbol

        tick_list = "233"  # RTVolume, return tick_type == 48
        self.reqMktData(ticker_id, contract, tick_list, False)

    def _process_tick(self, ticker_id, tick_type, value):
        try:
            symbol = self.ticker_id_to_symbol[ticker_id]
        except KeyError:
            log.error("Tick {} for id={} is not registered".format(tick_type,
                                                                   ticker_id))
            return
        if tick_type == 48:
            # RT Volume Bar. Format:
            # Last trade price; Last trade size;Last trade time;Total volume;\
            # VWAP;Single trade flag
            # e.g.: 701.28;1;1348075471534;67854;701.46918464;true
            (last_trade_price, last_trade_size, last_trade_time, total_volume,
             vwap, single_trade_flag) = value.split(';')

            # Ignore this update if last_trade_price is empty:
            # tickString: tickerId=0 tickType=48/RTVolume ;0;1469805548873;\
            # 240304;216.648653;true
            if len(last_trade_price) == 0:
                return

            last_trade_dt = pd.to_datetime(float(last_trade_time), unit='ms',
                                           utc=True)

            self._add_bar(symbol, float(last_trade_price),
                          int(last_trade_size), last_trade_dt,
                          int(total_volume), float(vwap),
                          single_trade_flag)

    def _add_bar(self, symbol, last_trade_price, last_trade_size,
                 last_trade_time, total_volume, vwap, single_trade_flag):
        bar = pd.DataFrame(index=pd.DatetimeIndex([last_trade_time]),
                           data={'last_trade_price': last_trade_price,
                                 'last_trade_size': last_trade_size,
                                 'total_volume': total_volume,
                                 'vwap': vwap,
                                 'single_trade_flag': single_trade_flag})

        if symbol not in self.bars:
            self.bars[symbol] = bar
        else:
            self.bars[symbol] = self.bars[symbol].append(bar)

    def tickPrice(self, ticker_id, field, price, can_auto_execute):
        self._process_tick(ticker_id, tick_type=field, value=price)

    def tickSize(self, ticker_id, field, size):
        self._process_tick(ticker_id, tick_type=field, value=size)

    def tickOptionComputation(self,
                              ticker_id, field, implied_vol, delta, opt_price,
                              pv_dividend, gamma, vega, theta, und_price):
        log_message('tickOptionComputation', vars())

    def tickGeneric(self, ticker_id, tick_type, value):
        self._process_tick(ticker_id, tick_type=tick_type, value=value)

    def tickString(self, ticker_id, tick_type, value):
        self._process_tick(ticker_id, tick_type=tick_type, value=value)

    def tickEFP(self, ticker_id, tick_type, basis_points,
                formatted_basis_points, implied_future, hold_days,
                future_expiry, dividend_impact, dividends_to_expiry):
        log_message('tickEFP', vars())

    def orderStatus(self, order_id, status, filled, remaining, avg_fill_price,
                    perm_id, parent_id, last_fill_price, client_id, why_held):
        log_message('orderStatus', vars())

        self._order_update_callback(order_id, status, int(filled))

    def openOrder(self, order_id, contract, order, state):
        log_message('openOrder', vars())

    def openOrderEnd(self):
        log_message('openOrderEnd', vars())

    def updateAccountValue(self, key, value, currency, account_name):
        self.accounts[account_name][currency][key] = value

    def updatePortfolio(self,
                        contract,
                        position,
                        market_price,
                        market_value,
                        average_cost,
                        unrealized_pnl,
                        realized_pnl,
                        account_name):
        symbol = contract.m_symbol

        position = Position(contract=contract,
                            position=position,
                            market_price=market_price,
                            market_value=market_value,
                            average_cost=average_cost,
                            unrealized_pnl=unrealized_pnl,
                            realized_pnl=realized_pnl,
                            account_name=account_name)

        self.positions[symbol] = position

    def updateAccountTime(self, time_stamp):
        pass

    def accountDownloadEnd(self, account_name):
        self.accounts_download_complete = True

    def nextValidId(self, order_id):
        self._next_order_id = order_id

    def contractDetails(self, req_id, contract_details):
        log_message('contractDetails', vars())

    def contractDetailsEnd(self, req_id):
        log_message('contractDetailsEnd', vars())

    def bondContractDetails(self, req_id, contract_details):
        log_message('bondContractDetails', vars())

    def execDetails(self, req_id, contract, execution):
        log_message('execDetails', vars())

    def execDetailsEnd(self, req_id):
        log_message('execDetailsEnd', vars())

    def connectionClosed(self):
        log_message('connectionClosed', {})

    def error(self, id_=None, error_code=None, error_msg=None):
        if isinstance(error_code, int):
            if error_code < 1000:
                log.error("[{}] {} ({})".format(error_code, error_msg, id_))
            else:
                log.info("[{}] {}".format(error_code, error_msg, id_))
        elif isinstance(error_code, EClientErrors.CodeMsgPair):
            log.error("[{}] {}".format(error_code.code(),
                                       error_code.msg(),
                                       id_))
        else:
            log.error("[{}] {} ({})".format(error_code, error_msg, id_))

    def updateMktDepth(self, ticker_id, position, operation, side, price,
                       size):
        log_message('updateMktDepth', vars())

    def updateMktDepthL2(self, ticker_id, position, market_maker, operation,
                         side, price, size):
        log_message('updateMktDepthL2', vars())

    def updateNewsBulletin(self, msg_id, msg_type, message, orig_exchange):
        log_message('updateNewsBulletin', vars())

    def managedAccounts(self, accounts_list):
        self.managed_accounts = accounts_list.split(',')

    def receiveFA(self, fa_data_type, xml):
        log_message('receiveFA', vars())

    def historicalData(self, req_id, date, open_, high, low, close, volume,
                       count, wap, has_gaps):
        log_message('historicalData', vars())

    def scannerParameters(self, xml):
        log_message('scannerParameters', vars())

    def scannerData(self, req_id, rank, contract_details, distance, benchmark,
                    projection, legs_str):
        log_message('scannerData', vars())

    def commissionReport(self, commission_report):
        log_message('commissionReport', vars())

    def currentTime(self, time):
        self.time_skew = (pd.to_datetime('now', utc=True) -
                          pd.to_datetime(long(time), unit='s', utc=True))

    def deltaNeutralValidation(self, req_id, under_comp):
        log_message('deltaNeutralValidation', vars())

    def fundamentalData(self, req_id, data):
        log_message('fundamentalData', vars())

    def marketDataType(self, req_id, market_data_type):
        log_message('marketDataType', vars())

    def realtimeBar(self, req_id, time, open_, high, low, close, volume, wap,
                    count):
        log_message('realtimeBar', vars())

    def scannerDataEnd(self, req_id):
        log_message('scannerDataEnd', vars())

    def tickSnapshotEnd(self, req_id):
        log_message('tickSnapshotEnd', vars())

    def position(self, account, contract, pos, avg_cost):
        log_message('position', vars())

    def positionEnd(self):
        log_message('positionEnd', vars())

    def accountSummary(self, req_id, account, tag, value, currency):
        log_message('accountSummary', vars())

    def accountSummaryEnd(self, req_id):
        log_message('accountSummaryEnd', vars())


class IBBroker(Broker):
    def __init__(self, tws_uri, account_id=None):
        self._tws_uri = tws_uri
        self.orders = {}

        self._tws = TWSConnection(tws_uri, self._order_update)
        self.account_id = (self._tws.managed_accounts[0] if account_id is None
                           else self._tws.managed_accounts[0])
        self.currency = 'USD'

        self._subscribed_assets = []

        super(self.__class__, self).__init__()

    @property
    def subscribed_assets(self):
        return self._subscribed_assets

    def subscribe_to_market_data(self, asset):
        if asset not in self.subscribed_assets:
            # remove str() cast to have a fun debugging journey
            self._tws.subscribe_to_market_data(str(asset.symbol))
            self._subscribed_assets.append(asset)

            while asset.symbol not in self._tws.bars:
                sleep(0.1)

    @property
    def positions(self):
        z_positions = zp.Positions()
        for symbol in self._tws.positions:
            ib_position = self._tws.positions[symbol]
            try:
                z_position = zp.Position(symbol_lookup(symbol))
            except SymbolNotFound:
                # The symbol might not have been ingested to the db therefore
                # it needs to be skipped.
                continue
            z_position.amount = int(ib_position.position)
<<<<<<< HEAD
            z_position.cost_basis = float(ib_position.market_price)
            z_position.last_sale_price = float(
                self._tws.bars[symbol].last_trade_price.iloc[-1])
            z_position.last_sale_date = self._tws.bars[symbol].index.values[-1]
=======
            z_position.cost_basis = float(ib_position.average_cost)
            z_position.last_sale_price = None  # TODO(tibor): Fill from state
            z_position.last_sale_date = None  # TODO(tibor): Fill from state
>>>>>>> 4a1e1d3b
            z_positions[symbol_lookup(symbol)] = z_position

        return z_positions

    @property
    def portfolio(self):
        ib_account = self._tws.accounts[self.account_id][self.currency]

        z_portfolio = zp.Portfolio()
        z_portfolio.capital_used = None  # TODO(tibor)
        z_portfolio.starting_cash = None  # TODO(tibor): Fill from state
        z_portfolio.portfolio_value = float(ib_account['EquityWithLoanValue'])
        z_portfolio.pnl = (float(ib_account['RealizedPnL']) +
                           float(ib_account['UnrealizedPnL']))
        z_portfolio.returns = None  # TODO(tibor): pnl / total_at_start
        z_portfolio.cash = float(ib_account['TotalCashValue'])
        z_portfolio.start_date = None  # TODO(tibor)
        z_portfolio.positions = self.positions
        z_portfolio.positions_value = float(ib_account['StockMarketValue'])
        z_portfolio.positions_exposure = (z_portfolio.positions_value /
                                         (z_portfolio.positions_value +
                                         float(ib_account['TotalCashValue'])))

        return z_portfolio

    @property
    def account(self):
        ib_account = self._tws.accounts[self.account_id][self.currency]
        portfolio = self.portfolio

        z_account = zp.Account()

        z_account.settled_cash = float(ib_account['TotalCashValue-S'])
        z_account.accrued_interest = None  # TODO(tibor)
        z_account.buying_power = float(ib_account['BuyingPower'])
        z_account.equity_with_loan = float(ib_account['EquityWithLoanValue'])
        z_account.total_positions_value = float(ib_account['StockMarketValue'])
        z_account.total_positions_exposure = float(
            (z_account.total_positions_value /
             (z_account.total_positions_value +
              float(ib_account['TotalCashValue']))))
        z_account.regt_equity = float(ib_account['RegTEquity'])
        z_account.regt_margin = float(ib_account['RegTMargin'])
        z_account.initial_margin_requirement = float(
            ib_account['FullInitMarginReq'])
        z_account.maintenance_margin_requirement = float(
            ib_account['FullMaintMarginReq'])
        z_account.available_funds = float(ib_account['AvailableFunds'])
        z_account.excess_liquidity = float(ib_account['ExcessLiquidity'])
        z_account.cushion = float(
            self._tws.accounts[self.account_id]['']['Cushion'])
        z_account.day_trades_remaining = float(
            self._tws.accounts[self.account_id]['']['DayTradesRemaining'])
        z_account.leverage = float(
            self._tws.accounts[self.account_id]['']['Leverage-S'])
        z_account.net_leverage = float(
            portfolio.positions_value /
            (portfolio.cash + portfolio.positions_value))
        z_account.net_liquidation = float(ib_account['NetLiquidation'])

        return z_account

    @property
    def time_skew(self):
        return self._tws.time_skew

    def order(self, asset, amount, limit_price, stop_price, style):
        is_buy = (amount > 0)
        zp_order = ZPOrder(
            dt=pd.to_datetime('now', utc=True),
            asset=asset,
            amount=amount,
            stop=style.get_stop_price(is_buy),
            limit=style.get_limit_price(is_buy))

        contract = Contract()
        contract.m_symbol = str(asset.symbol)
        contract.m_currency = self.currency
        contract.m_exchange = 'SMART'
        contract.m_secType = 'STK'

        order = Order()
        order.m_totalQuantity = int(fabs(amount))
        order.m_action = "BUY" if amount > 0 else "SELL"

        order.m_lmtPrice = 0
        order.m_auxPrice = 0

        if isinstance(style, MarketOrder):
            order.m_orderType = "MKT"
        elif isinstance(style, LimitOrder):
            order.m_orderType = "LMT"
            order.m_lmtPrice = limit_price
        elif isinstance(style, StopOrder):
            order.m_orderType = "STP"
            order.m_auxPrice = stop_price
        elif isinstance(style, StopLimitOrder):
            order.m_orderType = "STP LMT"
            order.m_auxPrice = stop_price
            order.m_lmtPrice = limit_price

        order.m_tif = "DAY"

        ib_order_id = self._tws.next_order_id
        zp_order.broker_order_id = ib_order_id
        self.orders[zp_order.id] = zp_order

        self._tws.placeOrder(ib_order_id, contract, order)

        return zp_order.id

    def get_open_orders(self, asset):
        if asset is None:
            assets = set([order.asset for order in itervalues(self.orders)
                          if order.open])
            return {
                asset: [order.to_api_obj() for order in itervalues(self.orders)
                        if order.asset == asset]
                for asset in assets
            }
        return [order.to_api_obj() for order in itervalues(self.orders)
                if order.asset == asset and order.open]

    def get_order(self, zp_order_id):
        return self.orders[zp_order_id].to_api_obj()

    def cancel_order(self, zp_order_id):
        ib_order_id = self.orders[zp_order_id].broker_order_id
        # ZPOrder cancellation will be done indirectly through _order_update
        self._tws.cancelOrder(ib_order_id)

    def _get_zp_order_id(self, ib_order_id):
        ib_order_ids = [e for e in self.orders
                        if self.orders[e].broker_order_id == ib_order_id]
        if len(ib_order_ids) == 0:
            return None
        elif len(ib_order_ids) == 1:
            return ib_order_ids[0]
        else:
            raise RuntimeError("More than one order found for id: %s" %
                               ib_order_id)

    def _order_update(self, ib_order_id, status, filled):
        # TWS can report orders which has not been registered in the current
        # session: If the app crashed and restarted (with the same client_id)
        # the orders fired prior to the crash is reported on restart.
        # Those order updates will be ignored by us.
        zp_order_id = self._get_zp_order_id(ib_order_id)
        if zp_order_id is None:
            return

        if status.lower() == 'submitted':
            self.orders[zp_order_id].status = ZP_ORDER_STATUS.OPEN
        elif status.lower() == 'cancelled':
            self.orders[zp_order_id].status = ZP_ORDER_STATUS.CANCELLED
        elif status.lower() == 'filled':
            self.orders[zp_order_id].status = ZP_ORDER_STATUS.FILLED

        self.orders[zp_order_id].filled = filled

        # TODO: Add commission if the order is executed

    def get_spot_value(self, assets, field, dt, data_frequency):
        symbol = str(assets.symbol)

        self.subscribe_to_market_data(assets)

        bars = self._tws.bars[symbol]

        last_event_time = bars.index[-1]

        minute_start = (last_event_time - pd.Timedelta('1 min')) \
            .time()
        minute_end = last_event_time.time()

        if bars.empty:
            return pd.NaT if field == 'last_traded' else np.NaN
        else:
            if field == 'price':
                return bars.last_trade_price.iloc[-1]
            elif field == 'last_traded':
                return last_event_time or pd.NaT

            minute_df = bars.between_time(minute_start, minute_end,
                                          include_start=True, include_end=True)
            if minute_df.empty:
                return np.NaN
            else:
                if field == 'open':
                    return minute_df.last_trade_price.iloc[0]
                elif field == 'close':
                    return minute_df.last_trade_price.iloc[-1]
                elif field == 'high':
                    return minute_df.last_trade_price.max()
                elif field == 'low':
                    return minute_df.last_trade_price.min()
                elif field == 'volume':
                    return minute_df.last_trade_size.sum()

    def get_last_traded_dt(self, asset):
        self.subscribe_to_market_data(asset)

        return self._tws.bars[asset.symbol].index[-1]

    def get_realtime_bars(self, assets, frequency):
        if frequency == '1m':
            resample_freq = '1 Min'
        elif frequency == '1d':
            resample_freq = '24 H'
        else:
            raise ValueError("Invalid frequency specified: %s" % frequency)

        df = pd.DataFrame()
        for asset in assets:
            symbol = str(asset.symbol)
            self.subscribe_to_market_data(asset)

            trade_prices = self._tws.bars[symbol]['last_trade_price']
            trade_sizes = self._tws.bars[symbol]['last_trade_size']
            ohlcv = trade_prices.resample(resample_freq).ohlc()
            ohlcv['volume'] = trade_sizes.resample(resample_freq).sum()

            # Add asset as level 0 column; ohlcv will be used as level 1 cols
            ohlcv.columns = pd.MultiIndex.from_product([[asset, ],
                                                        ohlcv.columns])

            df = pd.concat([df, ohlcv], axis=1)

        return df<|MERGE_RESOLUTION|>--- conflicted
+++ resolved
@@ -403,16 +403,10 @@
                 # it needs to be skipped.
                 continue
             z_position.amount = int(ib_position.position)
-<<<<<<< HEAD
-            z_position.cost_basis = float(ib_position.market_price)
+            z_position.cost_basis = float(ib_position.average_cost)
             z_position.last_sale_price = float(
                 self._tws.bars[symbol].last_trade_price.iloc[-1])
             z_position.last_sale_date = self._tws.bars[symbol].index.values[-1]
-=======
-            z_position.cost_basis = float(ib_position.average_cost)
-            z_position.last_sale_price = None  # TODO(tibor): Fill from state
-            z_position.last_sale_date = None  # TODO(tibor): Fill from state
->>>>>>> 4a1e1d3b
             z_positions[symbol_lookup(symbol)] = z_position
 
         return z_positions
